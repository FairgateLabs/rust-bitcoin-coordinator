--- conflicted
+++ resolved
@@ -9,15 +9,12 @@
     username: foo
     password: rpcpassword
     wallet: test_wallet
-<<<<<<< HEAD
 monitor:
     checkpoint_height: 10
-=======
 key_manager:
     key_derivation_seed: deadbeefdeadbeefdeadbeefdeadbeefdeadbeefdeadbeefdeadbeefdeadbeef
     key_derivation_path: m/101/1/0/0/
     winternitz_seed: deadbeefdeadbeefdeadbeefdeadbeefdeadbeefdeadbeefdeadbeefdeadbeef
     storage:
         password: secret_password
-        path: data/development/key_manager
->>>>>>> 08bc0fa0
+        path: data/development/key_manager