--- conflicted
+++ resolved
@@ -43,7 +43,6 @@
 #[test]
 #[ignore = "This test runs in regtest with a bitcoind running"]
 fn speed_up_tx() -> Result<(), anyhow::Error> {
-<<<<<<< HEAD
     let log_level = tracing::Level::INFO;
     tracing_subscriber::fmt().with_max_level(log_level).init();
     let network = Network::Regtest;
@@ -67,197 +66,6 @@
         "bitcoin-regtest",
         "ruimarinho/bitcoin-core",
         config_bitcoin_client.clone(),
-=======
-    // Setup mocks for monitor, dispatcher, account, and storage to simulate the environment.
-    let (mut mock_monitor, store, account, mut mock_dispatcher) = get_mocks();
-
-    // Setup a mock data containing a single transaction, marked for dispatch and monitoring.
-    let (tx_to_monitor, tx, funding_tx, tx_id, context_data) = get_mock_data();
-
-    mock_monitor.expect_tick().returning(|| Ok(()));
-    mock_monitor.expect_is_ready().returning(|| Ok(true));
-
-    // FIRST TICK >>>>>>>>>>>>>>>>>>>>>>>>>>>>>>>>>>>>>>>>>>>>>>>>>>>>>>>>>>>>>>>>>>>>>>>>>>
-
-    // Dispatch the transaction
-    mock_dispatcher
-        .expect_send()
-        .times(1)
-        .with(eq(tx.clone()))
-        .returning(move |tx_ret| Ok(tx_ret.compute_txid()));
-
-    // Monitor the transaction, this will be called twice, once for the monitor method and other for the dispatch method
-    mock_monitor
-        .expect_monitor()
-        .times(2)
-        .with(eq(tx_to_monitor.clone()))
-        .returning(|_| Ok(()));
-
-    mock_monitor
-        .expect_get_tx_status()
-        .times(1)
-        .with(eq(tx_id))
-        .returning(move |_| Err(MonitorError::TransactionNotFound(tx_id.clone().to_string())));
-
-    // Return no news
-    mock_monitor
-        .expect_get_news()
-        .times(1)
-        .returning(move || Ok(vec![]));
-
-    mock_monitor
-        .expect_get_monitor_height()
-        .times(2)
-        .returning(move || Ok(1));
-
-    // SECOND TICK >>>>>>>>>>>>>>>>>>>>>>>>>>>>>>>>>>>>>>>>>>>>>>>>>>>>>>>>>>>>>>>>>>>>>>>>>>
-
-    mock_monitor
-        .expect_get_news()
-        .times(1)
-        .returning(move || Ok(vec![]));
-
-    mock_monitor
-        .expect_get_monitor_height()
-        .times(2)
-        .returning(move || Ok(2));
-
-    // Define unique mock transaction IDs for each speed-up attempt.
-    let tx_speed_up_id_1 =
-        Txid::from_str("e9b7ad71b2f0bbce7165b5ab4a3c1e17e9189f2891650e3b7d644bb7e88f200a").unwrap();
-
-    // First speed-up attempt: Create a new speed-up transaction based on original funding transaction.
-    mock_dispatcher
-        .expect_speed_up()
-        .times(1)
-        .with(
-            eq(tx.clone()),
-            eq(account.pk),
-            eq(funding_tx.tx_id),
-            eq((
-                funding_tx.utxo_index,
-                funding_tx.utxo_output.clone(),
-                account.pk,
-            )),
-        )
-        .returning(move |_, _, _, _| Ok((tx_speed_up_id_1, Amount::default())));
-
-    let context_child_txid = format!("{}{}", "speed_up_child_txid:", tx.compute_txid());
-
-    let speed_up_1_to_monitor =
-        TypesToMonitor::Transactions(vec![tx_speed_up_id_1], context_child_txid.clone());
-
-    // Save both speed-up transactions in the monitor for tracking purposes.
-    mock_monitor
-        .expect_monitor()
-        .times(1)
-        .with(eq(speed_up_1_to_monitor))
-        .returning(|_| Ok(()));
-
-    // Status of transaction is still unmined.
-    mock_monitor
-        .expect_get_tx_status()
-        .times(1)
-        .with(eq(tx_id))
-        .returning(move |_| Err(MonitorError::TransactionNotFound(tx_id.clone().to_string())));
-
-    // THIRD TICK >>>>>>>>>>>>>>>>>>>>>>>>>>>>>>>>>>>>>>>>>>>>>>>>>>>>>>>>>>>>>>>>>>>>>>>>>>
-
-    mock_monitor
-        .expect_get_news()
-        .times(1)
-        .returning(move || Ok(vec![]));
-
-    mock_monitor
-        .expect_get_monitor_height()
-        .times(1)
-        .returning(move || Ok(3));
-
-    mock_monitor
-        .expect_get_monitor_height()
-        .times(1)
-        .returning(move || Ok(3));
-
-    // Mock the dispatcher to check if the transaction needs to be sped up. It should decide "yes."
-    mock_dispatcher
-        .expect_should_speed_up()
-        .with(eq(Amount::default()))
-        .times(1)
-        .returning(|_| Ok(true));
-
-    let tx_speed_up_id_2 =
-        Txid::from_str("e9b7ad71b2f0bbce7165b5ab4a3c1e17e9189f2891650e3b7d644bb7e88f200b").unwrap();
-
-    // Second speed-up attempt: Re-attempt speed-up using the original UTXO data as the transaction is still unmined.
-    mock_dispatcher
-        .expect_speed_up()
-        .times(1)
-        .with(
-            eq(tx.clone()),
-            eq(account.pk),
-            eq(funding_tx.tx_id),
-            eq((
-                funding_tx.utxo_index,
-                funding_tx.utxo_output.clone(),
-                account.pk,
-            )),
-        )
-        .returning(move |_, _, _, _| Ok((tx_speed_up_id_2, Amount::default())));
-
-    let speed_up_2_to_monitor =
-        TypesToMonitor::Transactions(vec![tx_speed_up_id_2], context_child_txid.clone());
-
-    mock_monitor
-        .expect_monitor()
-        .with(eq(speed_up_2_to_monitor.clone()))
-        .returning(|_| Ok(()));
-
-    // Status of transaction is still unmined.
-    mock_monitor
-        .expect_get_tx_status()
-        .times(1)
-        .with(eq(tx_id))
-        .returning(move |_| Err(MonitorError::TransactionNotFound(tx_id.clone().to_string())));
-
-    // FOURTH TICK >>>>>>>>>>>>>>>>>>>>>>>>>>>>>>>>>>>>>>>>>>>>>>>>>>>>>>>>>>>>>>>>>>>>>>>>>>
-
-    // Tx is confirmed and 2nd speed up is confirmed too
-    let tx_status = TransactionStatus {
-        tx_id: tx_id.clone(),
-        tx: tx.clone(),
-        block_info: Some(BlockInfo {
-            block_height: 4,
-            block_hash: BlockHash::from_str(
-                "12efaa3528db3845a859c470a525f1b8b4643b0d561f961ab395a9db778c204d",
-            )?,
-            is_orphan: false,
-        }),
-        confirmations: 1,
-        status: TransactionBlockchainStatus::Confirmed,
-    };
-
-    let tx_news = MonitorNews::Transaction(tx_id.clone(), tx_status, context_data.clone());
-
-    // Create a transaction news for the second speed up transaction
-    let tx_speed_up_2_status = TransactionStatus {
-        tx_id: tx_speed_up_id_2.clone(),
-        tx: tx.clone(),
-        block_info: Some(BlockInfo {
-            block_height: 4,
-            block_hash: BlockHash::from_str(
-                "12efaa3528db3845a859c470a525f1b8b4643b0d561f961ab395a9db778c204d",
-            )?,
-            is_orphan: false,
-        }),
-        confirmations: 1,
-        status: TransactionBlockchainStatus::Confirmed,
-    };
-
-    let tx_speed_up_2_news = MonitorNews::Transaction(
-        tx_speed_up_id_2.clone(),
-        tx_speed_up_2_status,
-        context_child_txid.clone(),
->>>>>>> c1cd1612
     );
 
     info!("Starting bitcoind");
@@ -320,24 +128,28 @@
         &public_key,
     ))?;
 
-    for _ in 0..10 {
-        info!("Mining block");
-        bitcoin_client
-            .mine_blocks_to_address(1, &regtest_wallet)
-            .unwrap();
+    info!("Dispatching transaction");
+    coordinator.tick()?;
 
-        info!("Ticking coordinator");
-        coordinator.tick()?;
+    info!("Mining transaction");
+    bitcoin_client
+        .mine_blocks_to_address(1, &funding_wallet)
+        .unwrap();
 
-        info!("Getting news");
-        let news = coordinator.get_news()?;
+    info!("Detecting transaction");
+    coordinator.tick()?;
 
-        if news.monitor_news.len() > 0 {
-            info!("News: {:?}", news);
-        }
+    // Should be news.
+    let news = coordinator.get_news()?;
+    if news.coordinator_news.len() > 0 {
+        info!("Coordinator news: {:?}", news);
     }
 
-    // bitcoind.stop()?;
+    if news.monitor_news.len() > 0 {
+        info!("Monitor news: {:?}", news);
+    }
+
+    bitcoind.stop()?;
 
     Ok(())
 }