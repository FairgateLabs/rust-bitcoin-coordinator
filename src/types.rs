use bitcoin::{Transaction, Txid};
use bitvmx_bitcoin_rpc::types::BlockHeight;
use bitvmx_transaction_monitor::types::{
    AckMonitorNews, BlockInfo, MonitorNews, TransactionBlockchainStatus,
};
use protocol_builder::types::Utxo;
use serde::{Deserialize, Serialize};

use crate::constants::{
    CPFP_TRANSACTION_CONTEXT, FUNDING_TRANSACTION_CONTEXT, RBF_TRANSACTION_CONTEXT,
};

#[derive(Deserialize, Serialize, Debug, Clone, PartialEq)]
pub enum TransactionState {
    // The transaction is ready and queued to be sent.
    ToDispatch,

    // The transaction has been broadcast to the network and is waiting for confirmations.
    Dispatched,

    Confirmed,

    // The transaction has been successfully confirmed by the network.
    Finalized,

    // The transaction has failed to be broadcasted.
    Failed,
}

#[derive(Deserialize, Serialize, Debug, Clone)]
pub struct CoordinatedTransaction {
    pub tx_id: Txid,
    pub tx: Transaction,
    // This is the utxo that will be used to pay for the transaction using CPFP (Child Pays For Parent)
    pub cpfp_utxo: Option<Utxo>,
    pub broadcast_block_height: Option<BlockHeight>,
    pub target_block_height: Option<BlockHeight>,
    pub state: TransactionState,
    pub context: String,
}

impl CoordinatedTransaction {
    pub fn new(
        tx: Transaction,
        cpfp_utxo: Option<Utxo>,
        state: TransactionState,
        target_block_height: Option<BlockHeight>,
        context: String,
    ) -> Self {
        Self {
            tx_id: tx.compute_txid(),
            tx,
            cpfp_utxo,
            broadcast_block_height: None,
            state,
            target_block_height,
            context,
        }
    }
}

#[derive(Deserialize, Serialize, Debug, Clone, PartialEq)]
pub struct TransactionNew {
    pub tx_id: Txid,
    pub tx: Transaction,
    pub block_info: BlockInfo,
    pub confirmations: u32,
    pub status: TransactionBlockchainStatus,
}

#[derive(Deserialize, Serialize, Debug, Clone, PartialEq)]
pub enum SpeedupState {
    Dispatched,
    Confirmed,
    Finalized,
}

#[derive(Deserialize, Serialize, Debug, Clone, PartialEq)]
pub struct CoordinatedSpeedUpTransaction {
    pub tx_id: Txid,

    // The child tx ids that are being speeded up.
    pub child_tx_ids: Vec<Txid>,

    // The previous funding utxo.
    pub prev_funding: Utxo,

    // The change funding utxo.
    pub next_funding: Utxo,

    // If true, this speed is is a replacement (RBF) for a previous speedup.
    // Otherwise, it is a new speedup (CPFP)
    pub is_rbf: bool,

    pub broadcast_block_height: BlockHeight,

    pub state: SpeedupState,

    pub context: String,
}

#[allow(clippy::too_many_arguments)]
impl CoordinatedSpeedUpTransaction {
    pub fn new(
        tx_id: Txid,
        child_tx_ids: Vec<Txid>,
        prev_funding: Utxo,
        next_funding: Utxo,
        is_rbf: bool,
        broadcast_block_height: BlockHeight,
        state: SpeedupState,
    ) -> Self {
        let mut context = if is_rbf {
            RBF_TRANSACTION_CONTEXT.to_string()
        } else {
            CPFP_TRANSACTION_CONTEXT.to_string()
        };

        if broadcast_block_height == 0
            && state == SpeedupState::Finalized
            && child_tx_ids.is_empty()
        {
            context = FUNDING_TRANSACTION_CONTEXT.to_string();
        }

        Self {
            tx_id,
            child_tx_ids,
            prev_funding,
            next_funding,
            is_rbf,
            broadcast_block_height,
            state,
            context,
        }
    }
}

impl CoordinatedSpeedUpTransaction {
    pub fn is_funding(&self) -> bool {
        self.broadcast_block_height == 0
            && self.state == SpeedupState::Finalized
            && self.child_tx_ids.is_empty()
    }

    pub fn is_rbf(&self) -> bool {
        self.is_rbf
    }

    pub fn get_tx_name(&self) -> String {
        if self.is_funding() {
            "FUNDING".to_string()
        } else if self.is_rbf() {
            "RBF".to_string()
        } else {
            "CPFP".to_string()
        }
    }
}

#[derive(Deserialize, Serialize, Debug, Clone)]
pub struct TransactionFullInfo {
    pub tx: Transaction,
}

#[derive(Debug, Clone, PartialEq)]
pub struct News {
    pub monitor_news: Vec<MonitorNews>,
    pub coordinator_news: Vec<CoordinatorNews>,
}

#[derive(Debug, Clone, PartialEq)]
pub enum CoordinatorNews {
    /// Error when dispatching a transaction
    /// - Txid: The transaction ID that failed to dispatch
    /// - String: Context information about the transaction
    /// - String: Error message describing what went wrong
    DispatchTransactionError(Txid, String, String),

    /// Error when attempting to speed up a transaction
    /// - Txid: The transaction ID that failed to speed up
    /// - String: Context information about the transaction
    /// - Txid: The funding transaction ID that was insufficient
    /// - String: Error message describing what went wrong
    DispatchSpeedUpError(Vec<Txid>, Vec<String>, Txid, String),

    /// Indicates insufficient funds for a  funding transaction
    /// - Txid: The funding transaction ID that was insufficient
    /// - u64: The available funding amount
    /// - u64: The amount required for a speedup
    InsufficientFunds(Txid, u64, u64),

    /// Indicates that there are no funds for a funding transaction
    FundingNotFound(),

    /// Notification of a new speed-up transaction
    /// - Txid: The transaction ID that was sped up
    /// - String: Context information about the transaction
    /// - u32: Counter indicating how many times this transaction has been sped up
    NewSpeedUp(Txid, String, u32),
}

impl News {
    pub fn new(monitor_news: Vec<MonitorNews>, coordinator_news: Vec<CoordinatorNews>) -> Self {
        Self {
            monitor_news,
            coordinator_news,
        }
    }
}

pub enum AckCoordinatorNews {
    InsufficientFunds(Txid),
    NewSpeedUp(Txid),
    DispatchTransactionError(Txid),
    DispatchSpeedUpError(Txid),
}

pub enum AckNews {
    Monitor(AckMonitorNews),
    Coordinator(AckCoordinatorNews),
}

<<<<<<< HEAD
pub type TransactionNewsType = MonitorNews;
=======
pub type BitcoinCoordinatorType =
    BitcoinCoordinator<MonitorType, BitcoinCoordinatorStore, BitcoinClient>;

pub type TransactionNewsType = MonitorNews;

pub use bitvmx_transaction_monitor::types::FullBlock;
>>>>>>> 0ae6b588
<|MERGE_RESOLUTION|>--- conflicted
+++ resolved
@@ -221,13 +221,6 @@
     Coordinator(AckCoordinatorNews),
 }
 
-<<<<<<< HEAD
 pub type TransactionNewsType = MonitorNews;
-=======
-pub type BitcoinCoordinatorType =
-    BitcoinCoordinator<MonitorType, BitcoinCoordinatorStore, BitcoinClient>;
-
-pub type TransactionNewsType = MonitorNews;
-
-pub use bitvmx_transaction_monitor::types::FullBlock;
->>>>>>> 0ae6b588
+
+pub use bitvmx_transaction_monitor::types::FullBlock;