--- conflicted
+++ resolved
@@ -76,13 +76,10 @@
         context: String,
     ) -> Result<(), BitcoinCoordinatorError>;
 
-<<<<<<< HEAD
     fn get_transaction(&self, txid: Txid) -> Result<TransactionStatus, BitcoinCoordinatorError>;
 
-=======
     /// Retrieves news about monitored transactions
     /// Returns information about transaction confirmations.
->>>>>>> fcfdce1c
     fn get_news(&self) -> Result<News, BitcoinCoordinatorError>;
 
     /// Acknowledges that news has been processed
@@ -192,70 +189,23 @@
             let tx_status = self.monitor.get_tx_status(&tx.tx_id);
             match tx_status {
                 Ok(tx_status) => {
-<<<<<<< HEAD
-                    if tx_status.confirmations == 1 {
-                        // If the transaction has only one confirmation
-                        // This means it has been included in a block but not yet deeply confirmed.
-                        info!(
-                            "{} Transaction {} confirmed with 1 confirmation", 
-                            style("Coordinator").green(),
-                            style(tx_status.tx_id).blue()
-                        );
-                        
+                    if tx_status.confirmations >= Self::MAX_MONITORING_CONFIRMATIONS {
                         self.store
-                            .update_tx(tx_status.tx_id, TransactionState::Confirmed)?;
+                            .update_tx(tx_status.tx_id, TransactionDispatchState::Finalized)?;
 
                         return Ok(());
                     }
 
-                    let confirmation_threshold = self.monitor.get_confirmation_threshold();
-
-                    if tx_status.is_finalized(confirmation_threshold) {
-                        // Transaction was mined and has sufficient confirmations to mark it as finalized.
-                        // Update the transaction to completed given that transaction has more than the threshold confirmations
-                        info!(
-                            "{} Transaction {} finalized with {} confirmations",
-                            style("Coordinator").green(),
-                            style(tx_status.tx_id).blue(),
-                            style(tx_status.confirmations).yellow()
-                        );
-
-=======
-                    if tx_status.confirmations >= Self::MAX_MONITORING_CONFIRMATIONS {
->>>>>>> fcfdce1c
-                        self.store
-                            .update_tx(tx_status.tx_id, TransactionDispatchState::Finalized)?;
-
-                        return Ok(());
-                    }
-
                     if tx_status.is_orphan() {
-<<<<<<< HEAD
-                        info!(
-                            "{} Transaction {} is orphaned, reprocessing",
-                            style("Coordinator").green(),
-                            style(tx_status.tx_id).red()
-                        );
-=======
                         // THIS IS A BORDER CASE.
                         // If the transaction is orphan, it means it has been removed from the blockchain.
                         // We should speed up the transaction.
->>>>>>> fcfdce1c
                         self.process_unseen_transaction(&tx)?;
                         return Ok(());
                     }
                 }
                 Err(MonitorError::TransactionNotFound(_)) => {
-<<<<<<< HEAD
-                    info!(
-                        "{} Transaction {} not found, reprocessing",
-                        style("Coordinator").green(),
-                        style(tx.tx_id).red()
-                    );
-                    self.process_unseen_transaction(&tx)?
-=======
                     self.process_unseen_transaction(&tx)?;
->>>>>>> fcfdce1c
                 }
                 Err(e) => return Err(e.into()),
             }
