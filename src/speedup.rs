--- conflicted
+++ resolved
@@ -31,13 +31,9 @@
 
     fn can_speedup(&self) -> Result<bool, BitcoinCoordinatorStoreError>;
 
-<<<<<<< HEAD
+    fn is_funding_available(&self) -> Result<bool, BitcoinCoordinatorStoreError>;
+
     // This function will return the last speedup (CPFP) transaction to be bumped with RBF + the last replacement speedup.
-=======
-    fn is_funding_available(&self) -> Result<bool, BitcoinCoordinatorStoreError>;
-
-    // This function will return the last speedup (CPFP) transaction to be bumped with RBF + the amount of RBF that were done to it.
->>>>>>> 6e331393
     fn get_last_speedup(
         &self,
     ) -> Result<
